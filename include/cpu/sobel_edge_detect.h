--- conflicted
+++ resolved
@@ -16,11 +16,7 @@
      *            performs edge detection on X-Axis if set to 1, else performs smoothing
      * @param dy: order of derivative in Y direction (0 or 1 supported).
      *            performs edge detection on Y-Axis if set to 1, else performs smoothing
-<<<<<<< HEAD
-     * @param kernel size: An integer that specifies a square kernel (must be odd and >= 1 and <= 7)
-=======
      * @param kernel_size: An integer that specifies a square kernel (must be odd and >= 1 and <= 7)
->>>>>>> 5e3374e6
      *                     Default size is 3x3
      * @return Resultant mask image after applying Sobel filters.
     *  @throws std::invalid_argument if invalid kernel size is passed (supported = 1, 3, 5, and 7)
